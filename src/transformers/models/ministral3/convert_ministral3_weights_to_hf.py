# Copyright 2025 Mistral AI and The HuggingFace Inc. team. All rights reserved.
#
# Licensed under the Apache License, Version 2.0 (the "License");
# you may not use this file except in compliance with the License.
# You may obtain a copy of the License at
#
#     http://www.apache.org/licenses/LICENSE-2.0
#
# Unless required by applicable law or agreed to in writing, software
# distributed under the License is distributed on an "AS IS" BASIS,
# WITHOUT WARRANTIES OR CONDITIONS OF ANY KIND, either express or implied.
# See the License for the specific language governing permissions and
# limitations under the License.
import argparse
import json
import os
import re

import torch
from safetensors.torch import load_file

from transformers import (
    GenerationConfig,
    Ministral3Config,
    Ministral3ForCausalLM,
    Mistral3Config,
    Mistral3ForConditionalGeneration,
    PixtralImageProcessorFast,
    PixtralProcessor,
    PixtralVisionConfig,
    AutoTokenizer,
)
<<<<<<< HEAD
from transformers.integrations.mistral import convert_tekken_tokenizer
from transformers.quantizers.auto import AutoQuantizationConfig
=======
>>>>>>> 547ac704
from transformers.integrations.finegrained_fp8 import replace_with_fp8_linear
from transformers.integrations.mistral import convert_tekken_tokenizer
from transformers.quantizers.auto import AutoQuantizationConfig


# fmt: off
STATE_DICT_MAPPING = {
    # Text model keys
    r"^output.weight":                            r"lm_head.weight",
    r"^norm.weight":                              r"model.language_model.norm.weight",
    r"^tok_embeddings.weight":                    r"model.language_model.embed_tokens.weight",
    r"^layers.(\d+).attention_norm.weight":       r"model.language_model.layers.\1.input_layernorm.weight",
    r"^layers.(\d+).ffn_norm.weight":             r"model.language_model.layers.\1.post_attention_layernorm.weight",
    r"^layers.(\d+).attention.w(q|k|v|o).weight": r"model.language_model.layers.\1.self_attn.\2_proj.weight",
    r"^layers.(\d+).feed_forward.w1.weight":      r"model.language_model.layers.\1.mlp.gate_proj.weight",
    r"^layers.(\d+).feed_forward.w2.weight":      r"model.language_model.layers.\1.mlp.down_proj.weight",
    r"^layers.(\d+).feed_forward.w3.weight":      r"model.language_model.layers.\1.mlp.up_proj.weight",
    r"^layers.(\d+).attention.w(q|k|v|o).qscale_act": r"model.language_model.layers.\1.self_attn.\2_proj.activation_scale",
    r"^layers.(\d+).feed_forward.w1.qscale_act":      r"model.language_model.layers.\1.mlp.gate_proj.activation_scale",
    r"^layers.(\d+).feed_forward.w2.qscale_act":      r"model.language_model.layers.\1.mlp.down_proj.activation_scale",
    r"^layers.(\d+).feed_forward.w3.qscale_act":      r"model.language_model.layers.\1.mlp.up_proj.activation_scale",
    r"^layers.(\d+).attention.w(q|k|v|o).qscale_weight": r"model.language_model.layers.\1.self_attn.\2_proj.weight_scale_inv",
    r"^layers.(\d+).feed_forward.w1.qscale_weight":      r"model.language_model.layers.\1.mlp.gate_proj.weight_scale_inv",
    r"^layers.(\d+).feed_forward.w2.qscale_weight":      r"model.language_model.layers.\1.mlp.down_proj.weight_scale_inv",
    r"^layers.(\d+).feed_forward.w3.qscale_weight":      r"model.language_model.layers.\1.mlp.up_proj.weight_scale_inv",

    # Vision model keys
    r"vision_encoder.transformer.layers.(\d+).attention_norm.weight": r"model.vision_tower.transformer.layers.\1.attention_norm.weight",
    r"^vision_encoder.transformer.layers.(\d+).ffn_norm.weight": r"model.vision_tower.transformer.layers.\1.ffn_norm.weight",
    r"^vision_encoder.transformer.layers.(\d+).attention.w(q|k|v|o).weight": r"model.vision_tower.transformer.layers.\1.attention.\2_proj.weight",
    r"^vision_encoder.transformer.layers.(\d+).feed_forward.w1.weight": r"model.vision_tower.transformer.layers.\1.feed_forward.gate_proj.weight",
    r"^vision_encoder.transformer.layers.(\d+).feed_forward.w2.weight": r"model.vision_tower.transformer.layers.\1.feed_forward.down_proj.weight",
    r"^vision_encoder.transformer.layers.(\d+).feed_forward.w3.weight": r"model.vision_tower.transformer.layers.\1.feed_forward.up_proj.weight",
    r"^vision_language_adapter.w_in": r"model.multi_modal_projector.linear_1",
    r"^vision_language_adapter.w_out": r"model.multi_modal_projector.linear_2",
    r"^vision_encoder.ln_pre.weight": r"model.vision_tower.ln_pre.weight",
    r"^vision_encoder.patch_conv.weight": r"model.vision_tower.patch_conv.weight",
    r"^patch_merger.merging_layer.weight": r"model.multi_modal_projector.patch_merger.merging_layer.weight",
    r"^pre_mm_projector_norm.weight": r"model.multi_modal_projector.norm.weight",
}
# fmt: on


def map_old_key_to_new(old_key):
    """Map of a key of the original state dict to the equivalent key in HF format"""
    for pattern, replacement in STATE_DICT_MAPPING.items():
        new_key, n_replace = re.subn(pattern, replacement, old_key)
        # Early exit of the loop
        if n_replace > 0:
            return new_key

    raise ValueError(f"Key: {old_key} could not be mapped (check the mapping).")


def read_json(path):
    with open(path, "r") as f:
        return json.load(f)


def permute_for_rope(tensor, n_heads, dim1, dim2):
    """Permute the weights for the ROPE formulation."""
    tensor = tensor.view(n_heads, dim1 // n_heads // 2, 2, dim2)
    tensor = tensor.transpose(1, 2)
    tensor = tensor.reshape(dim1, dim2)
    return tensor


def convert_state_dict(original_state_dict: dict, config: Mistral3Config):
    """Convert a state dict file, when a single `nn.Module` is never sharded in different files (usual case)."""
    new_dict = {}

    for old_key, tensor in original_state_dict.items():
        if "fake_quantizer" in old_key:
            continue

        new_key = map_old_key_to_new(old_key)

        if "vision" in old_key:
            num_attention_heads = config.vision_config.num_attention_heads
            num_key_value_heads = num_attention_heads
            hidden_size = config.vision_config.hidden_size
            head_dim = config.vision_config.head_dim
            key_value_dim = head_dim * num_attention_heads
            query_dim = head_dim * num_attention_heads
        else:
            num_attention_heads = config.text_config.num_attention_heads
            hidden_size = config.text_config.hidden_size
            head_dim = config.text_config.head_dim
            num_key_value_heads = config.text_config.num_key_value_heads
            key_value_dim = head_dim * num_key_value_heads
            query_dim = head_dim * num_attention_heads

        if "q_proj" in new_key and new_key.endswith("weight"):
            tensor = permute_for_rope(tensor, num_attention_heads, query_dim, hidden_size)
        elif "k_proj" in new_key and new_key.endswith("weight"):
            tensor = permute_for_rope(tensor, num_key_value_heads, key_value_dim, hidden_size)

        new_dict[new_key] = tensor
    return new_dict


def convert_config(original_config: dict, max_position_embeddings: int = 262144):
    original_vision_config = original_config.pop("vision_encoder", None)
    original_text_config = original_config

    # Text config
    text_key_mapping = {
        "hidden_size": "dim",
        "num_hidden_layers": "n_layers",
        "intermediate_size": "hidden_dim",
        "num_attention_heads": "n_heads",
        "num_key_value_heads": "n_kv_heads",
        "rms_norm_eps": "norm_eps",
    }
    similar_text_keys_to_keep = [
        "head_dim",
        "vocab_size",
    ]

    new_text_config_kwargs = {k: original_text_config[v] for k, v in text_key_mapping.items()}
    new_text_config_kwargs.update({k: v for k, v in original_text_config.items() if k in similar_text_keys_to_keep})
    tie_word_embeddings = original_text_config.get("tied_embeddings", False)
    new_text_config_kwargs["tie_word_embeddings"] = tie_word_embeddings
    new_text_config_kwargs["rope_parameters"] = {
        "type": "yarn",
        "rope_theta": original_config.get("rope_theta", 1000000.0),
        "factor": float(original_config["yarn"]["factor"]),
        "original_max_position_embeddings": original_config["yarn"]["original_max_position_embeddings"],
        "beta_fast": float(original_config["yarn"]["beta"]),
        "beta_slow": float(original_config["yarn"]["alpha"]),
        "mscale_all_dim": 1.0,
        "mscale": 1.0,
        "llama_4_scaling_beta": original_config["llama_4_scaling"]["beta"],
    }

    # These are not always defined depending on `params.json`
    new_text_config_kwargs["sliding_window"] = original_text_config.get("sliding_window", None)
    new_text_config_kwargs["max_position_embeddings"] = original_text_config.get(
        "max_position_embeddings", original_text_config.get("max_seq_len", max_position_embeddings)
    )
    # This may sometimes be a string in `params.json`
    if new_text_config_kwargs["sliding_window"] is not None:
        new_text_config_kwargs["sliding_window"] = int(new_text_config_kwargs["sliding_window"])

    new_text_config = Ministral3Config(**new_text_config_kwargs)

    # No vision
    if original_vision_config is None:
        return new_text_config

    # Vision config
    new_vision_config = original_vision_config
    adapter_bias = new_vision_config.pop("adapter_bias", False)
    _ = new_vision_config.pop("mm_projector_id", None)
    _ = new_vision_config.pop("add_pre_mm_projector_layer_norm", None)
    spatial_merge_size = new_vision_config.pop("spatial_merge_size")
    image_token_id = new_vision_config.pop("image_token_id", 10)
    _ = new_vision_config.pop("image_break_token_id", 12)
    _ = new_vision_config.pop("image_end_token_id", 13)
    _ = new_vision_config.pop("max_image_size")
    new_vision_config = PixtralVisionConfig(hidden_act="silu", **new_vision_config)

    kwargs = {}
    if original_config.get("quantization", {}).get("qformat_weight") == "fp8_e4m3":
        assert original_config["quantization"]["qscheme_act"] == "TENSOR"
        quantization_config = {
            "activation_scheme": "static",
            "modules_to_not_convert": ["model.vision_tower", "model.multi_modal_projector"],
            "quant_method": "fp8",
            "weight_block_size": None,
        }
        kwargs["quantization_config"] = AutoQuantizationConfig.from_dict(quantization_config)

    new_config = Mistral3Config(
        vision_config=new_vision_config,
        text_config=new_text_config,
        multimodal_projector_bias=adapter_bias,
        image_token_id=image_token_id,
        spatial_merge_size=spatial_merge_size,
        vision_feature_layer=-1,
        **kwargs,
    )
    return new_config


def convert_and_write_model(input_dir: str, output_dir: str, max_position_embeddings: int):
    """Convert the model and save it (this implicitly save the config as well)."""
    params = read_json(os.path.join(input_dir, "params.json"))

    config = convert_config(params, max_position_embeddings)

    full_state_dict = {}
    # The model may be split between different files, but a single nn.Module is always fully present in a single file
    shards = [file for file in os.listdir(input_dir) if file.endswith(".safetensors")]
    for shard_file in shards:
        original_state_dict = load_file(os.path.join(input_dir, shard_file))
        new_dict = convert_state_dict(original_state_dict, config)
        full_state_dict.update(new_dict)

    if config.text_config.tie_word_embeddings:
        full_state_dict["lm_head.weight"] = full_state_dict["model.language_model.embed_tokens.weight"]

    # Load weights into model and resave them
    with torch.device("meta"):
        if isinstance(config, Mistral3Config):
            model = Mistral3ForConditionalGeneration(config)
        elif isinstance(config, Ministral3Config):
            model = Ministral3ForCausalLM(config)
        else:
            raise ValueError(f"Unknown config type {type(config)}.")

<<<<<<< HEAD
        # let's swap nn.Linear to FP8 Linear before loading
        model = replace_with_fp8_linear(model, model.config.quantization_config.modules_to_not_convert, model.config.quantization_config)

=======
    # let's swap nn.Linear to FP8 Linear before loading
    model = replace_with_fp8_linear(
        model, model.config.quantization_config.modules_to_not_convert, model.config.quantization_config
    )
>>>>>>> 547ac704
    model.load_state_dict(full_state_dict, strict=True, assign=True)
    model.save_pretrained(output_dir)
    return config


def convert_and_write_processor_and_tokenizer(
    input_dir: str, output_dir: str, model_config: Mistral3Config | Ministral3ForCausalLM
):
    """Convert the tokenizer and save it."""
    from mistral_common.tokens.tokenizers.tekken import Tekkenizer

    tokenizer_file = os.path.join(input_dir, "tekken.json")
    tokenizer = convert_tekken_tokenizer(tokenizer_file)
    tokenizer.add_special_tokens({"pad_token": "<pad>"})

    # No vision
    if isinstance(model_config, Ministral3Config):
        tokenizer.save_pretrained(output_dir)
        return

    tekkenizer = Tekkenizer.from_file(tokenizer_file)
    config = read_json(os.path.join(input_dir, "params.json"))
    patch_size = config["vision_encoder"]["patch_size"]
    spatial_merge_size = config["vision_encoder"]["spatial_merge_size"]
    max_image_size = config["vision_encoder"]["max_image_size"]
    image_processor = PixtralImageProcessorFast(patch_size=patch_size, size={"longest_edge": max_image_size})

    processor = PixtralProcessor(
        tokenizer=tokenizer,
        image_processor=image_processor,
        image_token="[IMG]",
        patch_size=patch_size,
        spatial_merge_size=spatial_merge_size,
    )

    # Finally save it
    processor.save_pretrained(output_dir)

    generation_config = GenerationConfig(
        eos_token_id=tekkenizer.eos_id,
        bos_token_id=tekkenizer.bos_id,
        pad_token_id=tekkenizer.pad_id,
        max_length=model_config.text_config.max_position_embeddings,
    )

    generation_config.save_pretrained(output_dir)


def main():
    parser = argparse.ArgumentParser()
    parser.add_argument(
        "input_dir",
        help="Location of Mistral weights, which contains tokenizer.model and model folders",
    )
    parser.add_argument(
        "output_dir",
        help="Location to write HF model and tokenizer",
    )
    parser.add_argument(
        "--max_position_embeddings",
        type=int,
        default=262144,
        help="`max_position_embeddings` field in the config. This needs to be manually passed (not present anywhere otherwise).",
    )

    args = parser.parse_args()

    config = convert_and_write_model(args.input_dir, args.output_dir, args.max_position_embeddings)
    convert_and_write_processor_and_tokenizer(args.input_dir, args.output_dir, config)


if __name__ == "__main__":
    main()<|MERGE_RESOLUTION|>--- conflicted
+++ resolved
@@ -28,13 +28,7 @@
     PixtralImageProcessorFast,
     PixtralProcessor,
     PixtralVisionConfig,
-    AutoTokenizer,
 )
-<<<<<<< HEAD
-from transformers.integrations.mistral import convert_tekken_tokenizer
-from transformers.quantizers.auto import AutoQuantizationConfig
-=======
->>>>>>> 547ac704
 from transformers.integrations.finegrained_fp8 import replace_with_fp8_linear
 from transformers.integrations.mistral import convert_tekken_tokenizer
 from transformers.quantizers.auto import AutoQuantizationConfig
@@ -246,16 +240,9 @@
         else:
             raise ValueError(f"Unknown config type {type(config)}.")
 
-<<<<<<< HEAD
         # let's swap nn.Linear to FP8 Linear before loading
         model = replace_with_fp8_linear(model, model.config.quantization_config.modules_to_not_convert, model.config.quantization_config)
 
-=======
-    # let's swap nn.Linear to FP8 Linear before loading
-    model = replace_with_fp8_linear(
-        model, model.config.quantization_config.modules_to_not_convert, model.config.quantization_config
-    )
->>>>>>> 547ac704
     model.load_state_dict(full_state_dict, strict=True, assign=True)
     model.save_pretrained(output_dir)
     return config
